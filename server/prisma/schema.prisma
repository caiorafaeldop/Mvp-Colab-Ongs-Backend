// This is your Prisma schema file,
// learn more about it in the docs: https://pris.ly/d/prisma-schema

generator client {
  provider = "prisma-client-js"
  output   = "../node_modules/.prisma/client"
}

datasource db {
  provider = "mongodb"
  url      = env("DATABASE_URL")
}

// User model - Usuários do sistema (administradores das ONGs)
model User {
  id        String   @id @default(auto()) @map("_id") @db.ObjectId
  name      String   // Nome da ONG
  email     String   @unique
  password  String
  userType  String   @default("organization") // Sempre 'organization' agora
  phone     String?
  
  // Dados específicos da ONG
  description String?  // Descrição da ONG
  pixKey      String?  // Chave PIX para doações
  address     String?  // Endereço da ONG
  website     String?  // Site da ONG
  
  // Mercado Pago
  mercadoPagoAccessToken String? // Token de acesso do Mercado Pago
  mercadoPagoUserId      String? // ID do usuário no Mercado Pago
  
  createdAt DateTime @default(now())
  updatedAt DateTime @updatedAt

  // Relacionamentos simplificados
  products         Product[]         @relation("UserProducts")
  prestacoesContas PrestacaoContas[] @relation("OrganizationPrestacoes")

  @@map("users")
}

// Product model - Produtos/Serviços oferecidos pelas organizações
model Product {
  id               String   @id @default(auto()) @map("_id") @db.ObjectId
  name             String
  description      String
  price            Float
  imageUrls        String[] // Array de URLs das imagens
  organizationId   String   @db.ObjectId
  organizationName String
  isAvailable      Boolean  @default(true)
  category         String?
  stock            Int      @default(1)
  createdAt        DateTime @default(now())
  updatedAt        DateTime @updatedAt

  // Relacionamentos
  organization User @relation("UserProducts", fields: [organizationId], references: [id])

  @@map("products")
}

// Donation model - Doações via Mercado Pago (UMA ONG)
model Donation {
  id                String   @id @default(auto()) @map("_id") @db.ObjectId
  
  // Dados da doação
  amount            Float    // Valor da doação
  currency          String   @default("BRL")
  type              String   @default("single") // 'single' ou 'recurring'
  frequency         String?  // 'monthly', 'weekly', 'yearly' (para recorrentes)
  message           String?  // Mensagem do doador
  
  // Dados do doador (obrigatórios para transparência)
  donorName         String   // Nome completo
  donorEmail        String   // Email para contato
  donorPhone        String?  // Telefone opcional
  donorDocument     String?  // CPF opcional
  donorAddress      String?  // Endereço opcional
  donorCity         String?  // Cidade opcional
  donorState        String?  // Estado opcional
  donorZipCode      String?  // CEP opcional
  
  // Mercado Pago
  mercadoPagoId     String?  @unique // ID da transação no Mercado Pago
  subscriptionId    String?  // ID da assinatura (para recorrentes)
  paymentStatus     String   @default("pending") // pending, approved, rejected, cancelled
  paymentMethod     String?  // credit_card, debit_card, pix, etc.
  
  // Controle interno
  isAnonymous       Boolean  @default(false) // Se doador quer ficar anônimo
  showInPublicList  Boolean  @default(true)  // Se pode aparecer na lista pública
  
  // Metadados
  metadata          Json     @default("{}")
  
  createdAt         DateTime @default(now())
  updatedAt         DateTime @updatedAt

  @@map("donations")
}

// Collaboration model
model Collaboration {
  id          String   @id @default(auto()) @map("_id") @db.ObjectId
  title       String
  description String
  status      String   @default("pending")
  createdAt   DateTime @default(now())
  updatedAt   DateTime @updatedAt
  
  @@map("collaborations")
}

// Notification model
model Notification {
  id        String   @id @default(auto()) @map("_id") @db.ObjectId
  userId    String   @db.ObjectId
  message   String
  isRead    Boolean  @default(false)
  createdAt DateTime @default(now())
  
  @@map("notifications")
}

// File model
model File {
  id        String   @id @default(auto()) @map("_id") @db.ObjectId
  filename  String
  originalName String
  mimetype  String
  size      Int
  url       String
  ownerId   String   @db.ObjectId
  ownerType String   // 'user', 'product', 'organization'
  createdAt DateTime @default(now())
  updatedAt DateTime @updatedAt
  
  @@map("files")
}

// COMPOSITE PATTERN - Organization Hierarchy
model Organization {
  id          String   @id @default(auto()) @map("_id") @db.ObjectId
  name        String
  email       String   @unique
  description String?
  type        String   @default("independent") // 'matrix', 'branch', 'independent'
  
  // Composite Pattern - Hierarchy
  parentId    String?  @db.ObjectId
  parent      Organization?  @relation("OrganizationHierarchy", fields: [parentId], references: [id], onDelete: NoAction, onUpdate: NoAction)
  children    Organization[] @relation("OrganizationHierarchy")
  
  // Metadata
  adminUserId String?  @db.ObjectId
  metadata    Json?
  createdAt   DateTime @default(now())
  updatedAt   DateTime @updatedAt
  
  @@index([parentId])
  @@index([type])
  @@map("organizations")
}

// TopDonor model - Doadores de destaque do mês
model TopDonor {
  id              String   @id @default(auto()) @map("_id") @db.ObjectId
  
  // Dados do doador
  donorName       String   // Nome do doador
  
  // Ranking
  topPosition     Int      // Colocação no top (1, 2, 3, etc.)
  
  // Dados da doação
  donatedAmount   Float    // Valor doado
  donationType    String   // 'single' (única), 'recurring' (recorrente), 'total' (acumulado)
  donationDate    DateTime // Data da doação ou data de referência
  
  // Instituição (opcional)
  organizationId  String?  @db.ObjectId // ID da organização beneficiada
  organizationName String? // Nome da organização (desnormalizado para performance)
  
  // Período de referência
  referenceMonth  Int      // Mês de referência (1-12)
  referenceYear   Int      // Ano de referência (2024, 2025, etc.)
  
  // Metadados
  metadata        Json?    @default("{}")
  
  createdAt       DateTime @default(now())
  updatedAt       DateTime @updatedAt
  
  // Índices para queries eficientes
  @@index([referenceYear, referenceMonth])
  @@index([topPosition])
  @@index([organizationId])
  @@map("topDonors")
<<<<<<< HEAD
=======
}

// Supporter model - Colaboradores/Apoiadores exibidos na Home
model Supporter {
  id          String   @id @default(auto()) @map("_id") @db.ObjectId
  name        String
  imageUrl    String?
  description String?
  website     String?
  order       Int      @default(0)
  visible     Boolean  @default(true)
  createdAt   DateTime @default(now())
  updatedAt   DateTime @updatedAt

  @@index([visible])
  @@index([order])
  @@map("supporters")
}

// PrestacaoContas model - Prestação de Contas com estrutura flexível tipo planilha
model PrestacaoContas {
  id                String   @id @default(auto()) @map("_id") @db.ObjectId
  
  // Estrutura flexível - JSON com dados da planilha
  // Cada linha é um objeto com colunas dinâmicas
  linhas            Json     // Array de objetos: [{ col1: "valor", col2: 123, ... }]
  
  // Definição das colunas (cabeçalhos)
  colunas           Json     // Array de objetos: [{ id: "col1", nome: "CREDOR", tipo: "text" }, ...]
  
  // Metadados da planilha
  titulo            String   @default("Prestação de Contas")
  ano               Int      @default(2025)
  mes               Int?     // Opcional: mês específico
  
  // Configurações de exibição
  mostrarTotal      Boolean  @default(true)
  colunasTotal      Json?    // Array com IDs das colunas que devem ser somadas no total
  
  // Relacionamento com a organização
  organizationId    String   @db.ObjectId
  organization      User     @relation("OrganizationPrestacoes", fields: [organizationId], references: [id])
  
  // Metadados
  createdAt         DateTime @default(now())
  updatedAt         DateTime @updatedAt
  
  @@map("prestacaocontas")
}
  updatedAt         DateTime @updatedAt
  
  @@index([organizationId])
  @@index([categoria])
  @@index([data])
  @@map("prestacoes_contas")
}

// FAQ model - Perguntas Frequentes
model FAQ {
  id        String   @id @default(auto()) @map("_id") @db.ObjectId
  pergunta  String
  resposta  String
  ordem     Int      @default(0) // Para ordenar as perguntas
  ativo     Boolean  @default(true) // Para ativar/desativar
  createdAt DateTime @default(now())
  updatedAt DateTime @updatedAt

  @@index([ativo])
  @@index([ordem])
  @@map("faqs")
}

// Testimonial model - Depoimentos
model Testimonial {
  id        String   @id @default(auto()) @map("_id") @db.ObjectId
  nome      String
  cargo     String   // Filiação, cargo, função, etc. (ex: "Voluntária", "Doadora", "Presidente")
  depoimento String
  fotoUrl   String?  // URL da foto da pessoa
  ordem     Int      @default(0) // Para ordenar os depoimentos
  ativo     Boolean  @default(true) // Para ativar/desativar
  createdAt DateTime @default(now())
  updatedAt DateTime @updatedAt

  @@index([ativo])
  @@index([ordem])
  @@map("testimonials")
>>>>>>> 4f9adbba
}<|MERGE_RESOLUTION|>--- conflicted
+++ resolved
@@ -198,8 +198,6 @@
   @@index([topPosition])
   @@index([organizationId])
   @@map("topDonors")
-<<<<<<< HEAD
-=======
 }
 
 // Supporter model - Colaboradores/Apoiadores exibidos na Home
@@ -287,5 +285,4 @@
   @@index([ativo])
   @@index([ordem])
   @@map("testimonials")
->>>>>>> 4f9adbba
 }