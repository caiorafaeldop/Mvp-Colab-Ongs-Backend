const EnhancedJwtAuthService = require('../../infra/services/EnhancedJwtAuthService');
const SimpleJwtAuthService = require('../../infra/services/SimpleJwtAuthService');
const ProductService = require('../../application/services/ProductService');
const DonationService = require('../../application/services/DonationService');
const TopDonorService = require('../../application/services/TopDonorService');
<<<<<<< HEAD
=======
const SupporterService = require('../../application/services/SupporterService');
const PrestacaoContasService = require('../../application/services/PrestacaoContasService');
const FAQService = require('../../application/services/FAQService');
const TestimonialService = require('../../application/services/TestimonialService');
>>>>>>> 4f9adbba
const AdapterFactory = require('./AdapterFactory');

/**
 * Factory para criação de Services seguindo o Factory Pattern
 * Centraliza a criação e configuração de todos os services da aplicação
 */
class ServiceFactory {
  constructor() {
    this.services = new Map();
    this.dependencies = new Map();
  }

  /**
   * Registra dependências necessárias para os services
   * @param {Object} deps - Objeto com as dependências
   */
  registerDependencies(deps) {
    Object.entries(deps).forEach(([key, value]) => {
      this.dependencies.set(key, value);
    });
  }

  /**
   * Cria ou retorna instância existente do AuthService (Enhanced)
   * Implementa Singleton pattern dentro do Factory
   * @returns {EnhancedJwtAuthService}
   */
  createAuthService() {
    if (!this.services.has('authService')) {
      console.log('[SERVICE FACTORY] Criando AuthService');

      const userRepository = this.dependencies.get('userRepository');
      if (!userRepository) {
        throw new Error('UserRepository dependency not found');
      }

      const jwtSecret = process.env.JWT_SECRET;
      const jwtRefreshSecret = process.env.JWT_REFRESH_SECRET;

      if (!jwtSecret || !jwtRefreshSecret) {
        throw new Error('JWT secrets not configured in environment variables');
      }

      const authService = new EnhancedJwtAuthService(userRepository, jwtSecret, jwtRefreshSecret);

      this.services.set('authService', authService);
      console.log('[SERVICE FACTORY] AuthService criado com sucesso');
    }

    return this.services.get('authService');
  }

  /**
   * Cria ou retorna instância existente do SimpleAuthService
   * Sistema simplificado baseado no projeto Maia Advocacia
   * @returns {SimpleJwtAuthService}
   */
  createSimpleAuthService() {
    if (!this.services.has('simpleAuthService')) {
      console.log('[SERVICE FACTORY] Criando SimpleAuthService');

      const userRepository = this.dependencies.get('userRepository');
      if (!userRepository) {
        throw new Error('UserRepository dependency not found');
      }

      const jwtSecret = process.env.JWT_SECRET;
      if (!jwtSecret) {
        throw new Error('JWT_SECRET not configured in environment variables');
      }

      const authService = new SimpleJwtAuthService(userRepository, jwtSecret);

      this.services.set('simpleAuthService', authService);
      console.log('[SERVICE FACTORY] SimpleAuthService criado com sucesso');
    }

    return this.services.get('simpleAuthService');
  }

  /**
   * Cria ou retorna instância existente do ProductService
   * @returns {ProductService}
   */
  createProductService() {
    if (!this.services.has('productService')) {
      console.log('[SERVICE FACTORY] Criando ProductService');

      const productRepository = this.dependencies.get('productRepository');
      const userRepository = this.dependencies.get('userRepository');

      if (!productRepository || !userRepository) {
        throw new Error('ProductRepository or UserRepository dependency not found');
      }

      const productService = new ProductService(productRepository, userRepository);

      this.services.set('productService', productService);
      console.log('[SERVICE FACTORY] ProductService criado com sucesso');
    }

    return this.services.get('productService');
  }

  /**
   * Cria ou retorna instância existente do DonationService
   * @returns {DonationService}
   */
  createDonationService() {
    if (!this.services.has('donationService')) {
      console.log('[SERVICE FACTORY] Criando DonationService');

      const donationRepository = this.dependencies.get('donationRepository');
      const userRepository = this.dependencies.get('userRepository');

      if (!donationRepository || !userRepository) {
        throw new Error('DonationRepository or UserRepository dependency not found');
      }

      // Criar adapter do Mercado Pago via AdapterFactory (injeção de config)
      const mercadoPagoAccessToken = process.env.MERCADO_PAGO_ACCESS_TOKEN;
      if (!mercadoPagoAccessToken) {
        console.warn(
          '[SERVICE FACTORY] MERCADO_PAGO_ACCESS_TOKEN não configurado - usando token de teste'
        );
      }

      const paymentAdapter = AdapterFactory.createPaymentAdapter('mercadopago', {
        accessToken: mercadoPagoAccessToken || 'TEST-TOKEN',
        backUrls: {
          success: process.env.MP_BACK_SUCCESS || undefined,
          failure: process.env.MP_BACK_FAILURE || undefined,
          pending: process.env.MP_BACK_PENDING || undefined,
        },
        notificationUrl:
          process.env.MP_NOTIFICATION_URL ||
          (process.env.BACKEND_URL
            ? `${process.env.BACKEND_URL}/api/donations/webhook`
            : undefined),
      });

      const donationService = new DonationService(
        donationRepository,
        userRepository,
        paymentAdapter
      );

      this.services.set('donationService', donationService);
      console.log('[SERVICE FACTORY] DonationService criado com sucesso');
    }

    return this.services.get('donationService');
  }

  /**
   * Cria ou retorna instância existente do TopDonorService
   * @returns {TopDonorService}
   */
  createTopDonorService() {
    if (!this.services.has('topDonorService')) {
      console.log('[SERVICE FACTORY] Criando TopDonorService');

      const topDonorRepository = this.dependencies.get('topDonorRepository');

      if (!topDonorRepository) {
        throw new Error('TopDonorRepository dependency not found');
      }

      const topDonorService = new TopDonorService(topDonorRepository);

      this.services.set('topDonorService', topDonorService);
      console.log('[SERVICE FACTORY] TopDonorService criado com sucesso');
    }

    return this.services.get('topDonorService');
  }

  /**
<<<<<<< HEAD
=======
   * Cria ou retorna instância existente do SupporterService
   * @returns {SupporterService}
   */
  createSupporterService() {
    if (!this.services.has('supporterService')) {
      console.log('[SERVICE FACTORY] Criando SupporterService');

      const supporterRepository = this.dependencies.get('supporterRepository');

      if (!supporterRepository) {
        throw new Error('SupporterRepository dependency not found');
      }

      const supporterService = new SupporterService(supporterRepository);

      this.services.set('supporterService', supporterService);
      console.log('[SERVICE FACTORY] SupporterService criado com sucesso');
    }

    return this.services.get('supporterService');
  }

  /**
   * Cria ou retorna instância existente do PrestacaoContasService
   * @returns {PrestacaoContasService}
   */
  createPrestacaoContasService() {
    if (!this.services.has('prestacaoContasService')) {
      console.log('[SERVICE FACTORY] Criando PrestacaoContasService');

      const prestacaoContasRepository = this.dependencies.get('prestacaoContasRepository');

      if (!prestacaoContasRepository) {
        throw new Error('PrestacaoContasRepository dependency not found');
      }

      const prestacaoContasService = new PrestacaoContasService(prestacaoContasRepository);

      this.services.set('prestacaoContasService', prestacaoContasService);
      console.log('[SERVICE FACTORY] PrestacaoContasService criado com sucesso');
    }

    return this.services.get('prestacaoContasService');
  }

  /**
   * Cria ou retorna instância existente do FAQService
   * @returns {FAQService}
   */
  createFAQService() {
    if (!this.services.has('faqService')) {
      console.log('[SERVICE FACTORY] Criando FAQService');

      const faqRepository = this.dependencies.get('faqRepository');

      if (!faqRepository) {
        throw new Error('FAQRepository dependency not found');
      }

      const faqService = new FAQService(faqRepository);

      this.services.set('faqService', faqService);
      console.log('[SERVICE FACTORY] FAQService criado com sucesso');
    }

    return this.services.get('faqService');
  }

  /**
   * Cria ou retorna instância existente do TestimonialService
   * @returns {TestimonialService}
   */
  createTestimonialService() {
    if (!this.services.has('testimonialService')) {
      console.log('[SERVICE FACTORY] Criando TestimonialService');

      const testimonialRepository = this.dependencies.get('testimonialRepository');

      if (!testimonialRepository) {
        throw new Error('TestimonialRepository dependency not found');
      }

      const testimonialService = new TestimonialService(testimonialRepository);

      this.services.set('testimonialService', testimonialService);
      console.log('[SERVICE FACTORY] TestimonialService criado com sucesso');
    }

    return this.services.get('testimonialService');
  }

  /**
>>>>>>> 4f9adbba
   * Cria service por nome usando reflexão
   * @param {string} serviceName - Nome do service
   * @param {Array} dependencies - Array de dependências
   * @returns {Object} Instância do service
   */
  createService(serviceName, dependencies = []) {
    const serviceKey = serviceName.toLowerCase();

    if (this.services.has(serviceKey)) {
      return this.services.get(serviceKey);
    }

    console.log(`[SERVICE FACTORY] Criando service genérico: ${serviceName}`);

    // Mapeamento de services disponíveis
    const serviceMap = {
      authservice: () => this.createAuthService(),
      productservice: () => this.createProductService(),
      donationservice: () => this.createDonationService(),
      topdonorservice: () => this.createTopDonorService(),
<<<<<<< HEAD
=======
      supporterservice: () => this.createSupporterService(),
      prestacaocontasservice: () => this.createPrestacaoContasService(),
      faqservice: () => this.createFAQService(),
      testimonialservice: () => this.createTestimonialService(),
>>>>>>> 4f9adbba
    };

    const factory = serviceMap[serviceKey];
    if (!factory) {
      throw new Error(`Service factory not found for: ${serviceName}`);
    }

    const service = factory();
    this.services.set(serviceKey, service);

    return service;
  }

  /**
   * Retorna service existente sem criar novo
   * @param {string} serviceName - Nome do service
   * @returns {Object|null} Instância do service ou null
   */
  getService(serviceName) {
    return this.services.get(serviceName.toLowerCase()) || null;
  }

  /**
   * Lista todos os services criados
   * @returns {Array<string>} Lista de nomes dos services
   */
  getCreatedServices() {
    return Array.from(this.services.keys());
  }

  /**
   * Limpa cache de services (útil para testes)
   */
  clearServices() {
    console.log('[SERVICE FACTORY] Limpando cache de services');
    this.services.clear();
  }

  /**
   * Verifica se todas as dependências necessárias estão registradas
   * @param {Array<string>} requiredDeps - Lista de dependências obrigatórias
   * @returns {boolean} True se todas estão disponíveis
   */
  validateDependencies(requiredDeps) {
    return requiredDeps.every((dep) => this.dependencies.has(dep));
  }

  /**
   * Retorna informações sobre o estado atual do factory
   * @returns {Object} Estado do factory
   */
  getFactoryState() {
    return {
      servicesCreated: this.getCreatedServices(),
      dependenciesRegistered: Array.from(this.dependencies.keys()),
      totalServices: this.services.size,
      totalDependencies: this.dependencies.size,
    };
  }
}

module.exports = ServiceFactory;<|MERGE_RESOLUTION|>--- conflicted
+++ resolved
@@ -3,13 +3,10 @@
 const ProductService = require('../../application/services/ProductService');
 const DonationService = require('../../application/services/DonationService');
 const TopDonorService = require('../../application/services/TopDonorService');
-<<<<<<< HEAD
-=======
 const SupporterService = require('../../application/services/SupporterService');
 const PrestacaoContasService = require('../../application/services/PrestacaoContasService');
 const FAQService = require('../../application/services/FAQService');
 const TestimonialService = require('../../application/services/TestimonialService');
->>>>>>> 4f9adbba
 const AdapterFactory = require('./AdapterFactory');
 
 /**
@@ -188,8 +185,6 @@
   }
 
   /**
-<<<<<<< HEAD
-=======
    * Cria ou retorna instância existente do SupporterService
    * @returns {SupporterService}
    */
@@ -282,7 +277,6 @@
   }
 
   /**
->>>>>>> 4f9adbba
    * Cria service por nome usando reflexão
    * @param {string} serviceName - Nome do service
    * @param {Array} dependencies - Array de dependências
@@ -303,13 +297,10 @@
       productservice: () => this.createProductService(),
       donationservice: () => this.createDonationService(),
       topdonorservice: () => this.createTopDonorService(),
-<<<<<<< HEAD
-=======
       supporterservice: () => this.createSupporterService(),
       prestacaocontasservice: () => this.createPrestacaoContasService(),
       faqservice: () => this.createFAQService(),
       testimonialservice: () => this.createTestimonialService(),
->>>>>>> 4f9adbba
     };
 
     const factory = serviceMap[serviceKey];
