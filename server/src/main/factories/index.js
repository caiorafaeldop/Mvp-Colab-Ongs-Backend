--- conflicted
+++ resolved
@@ -7,10 +7,6 @@
 const createProductRoutes = require('../../presentation/routes/productRoutes');
 const createDonationRoutes = require('../../presentation/routes/donationRoutes');
 const createUploadRoutes = require('../../presentation/routes/UploadRoutes');
-<<<<<<< HEAD
-const { createAuthenticatedTopDonorRoutes } = require('../../presentation/routes/topDonorRoutes');
-const TopDonorController = require('../../presentation/controllers/TopDonorController');
-=======
 const {
   createAuthenticatedTopDonorRoutes,
   createPublicTopDonorRoutes,
@@ -24,7 +20,6 @@
 const createPrestacaoContasRoutes = require('../../presentation/routes/prestacaoContasRoutes');
 const createFAQRoutes = require('../../presentation/routes/faqRoutes');
 const createTestimonialRoutes = require('../../presentation/routes/testimonialRoutes');
->>>>>>> 4f9adbba
 // Factories removidos na limpeza - não utilizados
 const AdapterFactory = require('./AdapterFactory');
 const BridgeFactory = require('./BridgeFactory');
@@ -109,13 +104,10 @@
     return this.repositoryFactory.createTopDonorRepository();
   }
 
-<<<<<<< HEAD
-=======
   createPrestacaoContasRepository() {
     return this.repositoryFactory.createPrestacaoContasRepository();
   }
 
->>>>>>> 4f9adbba
   /**
    * Métodos de criação de services usando ServiceFactory
    */
@@ -154,8 +146,6 @@
     return this.serviceFactory.createTopDonorService();
   }
 
-<<<<<<< HEAD
-=======
   createSupporterService() {
     if (!this.initialized) {
       throw new Error('AppFactory must be initialized before creating services');
@@ -184,7 +174,6 @@
     return this.serviceFactory.createTestimonialService();
   }
 
->>>>>>> 4f9adbba
   /**
    * Métodos de criação de rotas
    */
@@ -245,8 +234,6 @@
     return routes;
   }
 
-<<<<<<< HEAD
-=======
   createPublicTopDonorRoutes() {
     console.log('[APP FACTORY] Criando rotas públicas de TopDonor...');
 
@@ -302,7 +289,6 @@
     return routes;
   }
 
->>>>>>> 4f9adbba
   /**
    * Métodos para obter informações do factory
    */
